module get.porter.sh/plugin/kubernetes

go 1.14

replace github.com/hashicorp/go-plugin => github.com/carolynvs/go-plugin v1.0.1-acceptstdin

require (
	get.porter.sh/porter v0.35.0
	github.com/cnabio/cnab-go v0.18.0
	github.com/hashicorp/go-hclog v0.15.0
	github.com/hashicorp/go-plugin v1.4.0
	github.com/pkg/errors v0.9.1
	github.com/spf13/cobra v1.1.3
<<<<<<< HEAD
	github.com/stretchr/testify v1.7.0
	k8s.io/api v0.20.4
=======
	github.com/stretchr/testify v1.6.1
	k8s.io/api v0.20.5
>>>>>>> a7f8aa9d
	k8s.io/apimachinery v0.20.5
	k8s.io/client-go v0.20.5
)<|MERGE_RESOLUTION|>--- conflicted
+++ resolved
@@ -11,13 +11,8 @@
 	github.com/hashicorp/go-plugin v1.4.0
 	github.com/pkg/errors v0.9.1
 	github.com/spf13/cobra v1.1.3
-<<<<<<< HEAD
 	github.com/stretchr/testify v1.7.0
-	k8s.io/api v0.20.4
-=======
-	github.com/stretchr/testify v1.6.1
 	k8s.io/api v0.20.5
->>>>>>> a7f8aa9d
 	k8s.io/apimachinery v0.20.5
 	k8s.io/client-go v0.20.5
 )